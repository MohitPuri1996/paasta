--- conflicted
+++ resolved
@@ -87,13 +87,13 @@
         del context.soa_dir
 
 
-<<<<<<< HEAD
 def _clean_up_etc_paasta(context):
     if hasattr(context, 'etc_paasta'):
         print 'Cleaning up %s' % context.etc_paasta
         shutil.rmtree(context.etc_paasta)
         del context.etc_paasta
-=======
+
+
 def _clean_up_zookeeper_autoscaling(context):
     """If max_instances was set for autoscaling, clean up zookeeper"""
     client = KazooClient(hosts='%s/mesos-testcluster' % get_service_connection_string('zookeeper'), read_only=True)
@@ -104,7 +104,6 @@
         pass
     client.stop()
     client.close()
->>>>>>> a30b846d
 
 
 def after_scenario(context, scenario):
