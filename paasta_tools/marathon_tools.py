--- conflicted
+++ resolved
@@ -373,8 +373,6 @@
                 'docker': {
                     'image': docker_url,
                     'network': net,
-<<<<<<< HEAD
-=======
                     'portMappings': [
                         {
                             'containerPort': CONTAINER_PORT,
@@ -385,7 +383,6 @@
                     "parameters": [
                         {"key": "memory-swap", "value": "%sm" % str(self.get_mem())},
                     ]
->>>>>>> e2e60c97
                 },
                 'type': 'DOCKER',
                 'volumes': docker_volumes,
