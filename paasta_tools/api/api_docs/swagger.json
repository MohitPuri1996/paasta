{
  "swagger": "2.0",
  "info": {
    "title": "Paasta API",
    "version": "1.0.0"
  },
  "basePath": "/v1",
  "schemes": [
    "http"
  ],
  "consumes": [
    "application/x-www-form-urlencoded"
  ],
  "produces": [
    "application/json"
  ],
  "tags": [
    {
      "name": "service",
      "description": "information about a paasta service"
    }
  ],
  "paths": {
    "/version": {
      "get": {
        "responses": {
          "200": {
            "description": "Version of paasta_tools package",
            "schema": {
              "type": "string"
            }
          }
        },
        "summary": "Version of paasta_tools package",
        "operationId": "showVersion"
      }
    },
    "/metastatus": {
      "get": {
        "parameters": [
          {
            "in": "query",
            "description": "comma separated list of command arguments",
            "name": "cmd_args",
            "required": true,
            "type": "array",
            "collectionFormat": "csv",
            "items": {
              "type": "string"
            }
          }
	],
        "responses": {
          "200": {
            "description": "Detailed metastatus",
            "schema": {
              "$ref": "#/definitions/MetaStatus"
            }
          },
          "500": {
            "description": "Metastatus failure"
          }
        },
        "summary": "Get metastatus",
        "operationId": "metastatus"
      }
    },
    "/service_autoscaler/pause": {
      "get": {
        "responses": {
          "200": {
            "description": "The time until which the servcie autoscaler is paused for",
            "schema": {
              "type": "string"
            }
          },
          "500": {
            "description": "Unable to talk to zookeeper"
          }
        },
        "summary": "Get autoscaling pause time",
        "operationId": "get_service_autoscaler_pause"
      },
      "post": {
        "responses": {
          "200": {
            "description": "Service autoscaler successfully paused"
          },
          "500": {
            "description": "Unable to talk to zookeeper"
          }
        },
        "operationId": "update_service_autoscaler_pause",
        "parameters": [
          {
            "in": "body",
            "name": "json_body",
            "required": true,
            "schema": {
              "type": "object",
              "properties": {
                "minutes": {
                  "type": "integer"
                }
              }
            }
          }
        ]
      },
      "delete": {
        "responses": {
          "200": {
            "description": "Service autoscaler successfully unpaused"
          },
          "500": {
            "description": "Unable to talk to zookeeper"
          }
        },
        "summary": "Unpause the autoscaler",
        "operationId": "delete_service_autoscaler_pause"
      }
    },
    "/marathon_dashboard": {
      "get": {
        "responses": {
          "200": {
            "description": "List of service instances and information on their Marathon shard",
            "schema": {
              "$ref": "#/definitions/MarathonDashboard"
            }
          }
        },
        "summary": "Get marathon service instances and their shards",
        "operationId": "marathon_dashboard",
        "tags": [
          "marathon_dashboard"
        ]
      }
    },
    "/resources/utilization": {
      "get": {
        "responses": {
          "200": {
            "description": "Resources in the cluster, filtered and grouped by parameters",
            "schema": {
              "$ref": "#/definitions/Resource"
            }
          },
          "400": {
            "description": "Poorly formated query parameters"
          }
        },
        "summary": "Get resources in the cluster",
        "operationId": "resources",
        "tags": [
          "resources"
        ],
        "parameters": [
          {
            "in": "query",
            "description": "comma separated list of keys to group by",
            "name": "groupings",
            "required": false,
            "type": "array",
            "collectionFormat": "csv",
            "items": {
              "type": "string"
            }
          },
          {
            "in": "query",
            "description": "List of slave filters in format 'filter=attr_name:value1,value2&filter=attr2:value3,value4'. Matches attr_name=(value1 OR value2) AND attr2=(value3 OR value4)",
            "name": "filter",
            "required": false,
            "type": "array",
            "collectionFormat": "multi",
            "items": {
              "type": "string",
              "pattern": "(.*):(.*,)*(.*)"
            }
          }
        ]
      }
    },
    "/services": {
      "get": {
        "responses": {
          "200": {
            "description": "Services and their instances on the current cluster",
            "schema": {
              "type": "object",
              "properties": {
                "services": {
                  "type": "array",
                  "items": {
                    "type": "array"
                  }
                }
              }
            }
          }
        },
        "summary": "List service names and service instance names on the current cluster",
        "operationId": "list_services_for_cluster",
        "tags": [
          "service"
        ]
      }
    },
    "/services/{service}": {
      "get": {
        "responses": {
          "200": {
            "description": "Instances of a service",
            "schema": {
              "type": "object",
              "properties": {
                "instances": {
                  "type": "array",
                  "items": {
                    "type": "string"
                  }
                }
              }
            }
          }
        },
        "summary": "List instances of service_name",
        "operationId": "list_instances",
        "tags": [
          "service"
        ],
        "parameters": [
          {
            "in": "path",
            "description": "Service name",
            "name": "service",
            "required": true,
            "type": "string"
          }
        ]
      }
    },
    "/services/{service}/{instance}/status": {
      "get": {
        "responses": {
          "200": {
            "description": "Detailed status of an instance",
            "schema": {
              "$ref": "#/definitions/InstanceStatus"
            }
          },
          "404": {
            "description": "Deployment key not found"
          },
          "500": {
            "description": "Instance failure"
          }
        },
        "summary": "Get status of service_name.instance_name",
        "operationId": "status_instance",
        "tags": [
          "service"
        ],
        "parameters": [
          {
            "in": "path",
            "description": "Service name",
            "name": "service",
            "required": true,
            "type": "string"
          },
          {
            "in": "path",
            "description": "Instance name",
            "name": "instance",
            "required": true,
            "type": "string"
          },
          {
            "in": "query",
            "description": "Include verbose status information",
            "name": "verbose",
            "required": false,
            "type": "boolean"
          }
        ]
      }
    },
    "/services/{service}/{instance}/delay": {
      "get": {
        "responses": {
          "200": {
            "description": "The service is delayed for these possible reasons",
            "schema": {
                "$ref":"#/definitions/InstanceDelay"
            }
          },
          "204": {
            "description": "Could not find any reasons for a delay"
          },
          "404": {
            "description": "Deployment key not found"
          },
          "500": {
            "description": "Instance failure"
          }
        },
        "summary": "Get the possible reasons for a deployment delay for a marathon service.instance",
        "operationId": "delay_instance",
        "tags": ["service"],
        "parameters": [
          {
            "in": "path",
            "description": "Service name",
            "name": "service",
            "required": true,
            "type": "string"
          },
          {
            "in": "path",
            "description": "Instance name",
            "name": "instance",
            "required": true,
            "type": "string"
          }
        ]
      }
    },
    "/services/{service}/{instance}/tasks": {
      "get": {
        "responses": {
          "200": {
            "description": "List of tasks associated with an instance",
            "schema": {
              "$ref": "#/definitions/InstanceTasks"
            }
          },
          "400": {
            "description": "Bad request"
          },
          "404": {
            "description": "Deployment key not found"
          },
          "500": {
            "description": "Instance failure"
          }
        },
        "summary": "Get mesos tasks of service_name.instance_name",
        "operationId": "tasks_instance",
        "tags": [
          "service"
        ],
        "parameters": [
          {
            "in": "path",
            "description": "Service name",
            "name": "service",
            "required": true,
            "type": "string"
          },
          {
            "in": "path",
            "description": "Instance name",
            "name": "instance",
            "required": true,
            "type": "string"
          },
          {
            "in": "query",
            "description": "slave hostname to filter tasks by",
            "name": "slave_hostname",
            "required": false,
            "type": "string"
          },
          {
            "in": "query",
            "description": "Return slave and executor for task",
            "name": "verbose",
            "required": false,
            "type": "boolean"
          }
        ]
      }
    },
    "/services/{service}/{instance}/tasks/{task_id}": {
      "get": {
        "responses": {
          "200": {
            "description": "Task associated with an instance with specified ID",
            "schema": {
              "$ref": "#/definitions/InstanceTask"
            }
          },
          "400": {
            "description": "Bad request"
          },
          "404": {
            "description": "Task with ID not found"
          },
          "500": {
            "description": "Instance failure"
          }
        },
        "summary": "Get mesos task of service_name.instance_name by task_id",
        "operationId": "task_instance",
        "tags": [
          "service"
        ],
        "parameters": [
          {
            "in": "path",
            "description": "Service name",
            "name": "service",
            "required": true,
            "type": "string"
          },
          {
            "in": "path",
            "description": "Instance name",
            "name": "instance",
            "required": true,
            "type": "string"
          },
          {
            "in": "path",
            "description": "mesos task id",
            "name": "task_id",
            "required": true,
            "type": "string"
          },
          {
            "in": "query",
            "description": "Return slave and executor for task",
            "name": "verbose",
            "required": false,
            "type": "boolean"
          }
        ]
      }
    },
    "/services/{service}/{instance}/autoscaler": {
      "get": {
        "responses": {
          "200": {
            "description": "Get desired instance count for a service instance",
            "schema": {
              "type": "object",
              "properties": {
                "desired_instances": {
                  "type": "integer"
                }
              }
            }
          },
          "404": {
            "description": "Deployment key not found"
          },
          "500": {
            "description": "Instance failure"
          }
        },
        "summary": "Get status of service_name.instance_name",
        "operationId": "get_autoscaler_count",
        "tags": [
          "autoscaler"
        ],
        "parameters": [
          {
            "in": "path",
            "description": "Service name",
            "name": "service",
            "required": true,
            "type": "string"
          },
          {
            "in": "path",
            "description": "Instance name",
            "name": "instance",
            "required": true,
            "type": "string"
          }
        ]
      },
      "post": {
        "responses": {
          "202": {
            "description": "Set desired instance count for a service instance",
            "schema": {
              "type": "object",
              "properties": {
                "desired_instances": {
                  "type": "integer"
                },
                "status": {
                  "type": "string"
                }
              }
            }
          },
          "404": {
            "description": "Deployment key not found"
          },
          "500": {
            "description": "Instance failure"
          }
        },
        "summary": "Get status of service_name.instance_name",
        "operationId": "update_autoscaler_count",
        "tags": [
          "autoscaler"
        ],
        "parameters": [
          {
            "in": "path",
            "description": "Service name",
            "name": "service",
            "required": true,
            "type": "string"
          },
          {
            "in": "path",
            "description": "Instance name",
            "name": "instance",
            "required": true,
            "type": "string"
          },
          {
            "in": "body",
            "name": "json_body",
            "required": true,
            "schema": {
              "type": "object",
              "properties": {
                "desired_instances": {
                  "type": "integer"
                },
                "calculated_instances": {
                  "type": "integer"
                }
              }
            }
          }
        ]
      }
    }
  },
  "definitions": {
    "InstanceStatus": {
      "type": "object",
      "properties": {
        "service": {
          "type": "string",
          "description": "Service name"
        },
        "instance": {
          "type": "string",
          "description": "Instance name"
        },
        "git_sha": {
          "type": "string",
          "description": "Git sha of a service"
        },
        "marathon": {
          "$ref": "#/definitions/InstanceStatusMarathon",
          "description": "Marathon instance status"
        },
        "kubernetes": {
          "$ref": "#/definitions/InstanceStatusKubernetes",
          "description": "Kubernetes instance status"
        },
        "chronos": {
          "$ref": "#/definitions/InstanceStatusChronos",
<<<<<<< HEAD
          "description": "Chronos instance status"
        },
        "tron": {
          "$ref": "#/definitions/InstanceStatusTron",
          "description": "Tron instance status"
=======
          "description": "Chronos specifid instance status"
        },
        "flinkcluster": {
          "$ref": "#/definitions/InstanceStatusFlinkCluster",
          "description": "Flink instance status"
>>>>>>> 5543523d
        }
      }
    },
    "InstanceDelay": {
      "type": "object"
    },
    "InstanceStatusMarathon": {
      "type": "object",
      "properties": {
        "desired_state": {
          "type": "string",
          "description": "Desired state of a service, for both Marathon and Chronos",
          "enum": [
            "start",
            "stop"
          ]
        },
        "app_count": {
          "type": "integer",
          "format": "int32",
          "description": "The number of different running versions of the same service (0 for stopped, 1 for running and 1+ for bouncing)"
        },
        "app_id": {
          "type": "string",
          "description": "ID of the desired version of a service instance"
        },
        "bounce_method": {
          "type": "string",
          "description": "Method to transit between new and old versions of a service",
          "enum": [
            "brutal",
            "upthendown",
            "downthenup",
            "crossover"
          ]
        },
        "deploy_status": {
          "type": "string",
          "description": "Deploy status of a marathon service",
          "enum": [
            "Running",
            "Deploying",
            "Stopped",
            "Delayed",
            "Waiting",
            "NotRunning"
          ]
        },
        "backoff_seconds": {
          "type": "integer",
          "format": "int32",
          "description": "backoff in seconds before launching the next task"
        },
        "running_instance_count": {
          "type": "integer",
          "format": "int32",
          "description": "The number of actual running instances of the service"
        },
        "expected_instance_count": {
          "type": "integer",
          "format": "int32",
          "description": "The number of desired instances of the service"
        },
        "error_message": {
          "type": "string",
          "description": "Error message when a marathon job ID cannot be found"
        }
      },
      "required": [
        "desired_state",
        "app_count",
        "bounce_method"
      ]
    },
    "InstanceStatusKubernetes": {
      "type": "object",
      "properties": {
        "desired_state": {
          "type": "string",
          "description": "Desired state of a service, for Kubernetes",
          "enum": [
            "start",
            "stop"
          ]
        },
        "app_count": {
          "type": "integer",
          "format": "int32",
          "description": "The number of different running versions of the same service (0 for stopped, 1 for running and 1+ for bouncing)"
        },
        "app_id": {
          "type": "string",
          "description": "ID of the desired version of a service instance"
        },
        "bounce_method": {
          "type": "string",
          "description": "Method to transit between new and old versions of a service",
          "enum": [
            "brutal",
            "upthendown",
            "downthenup",
            "crossover"
          ]
        },
        "deploy_status": {
          "type": "string",
          "description": "Deploy status of a Kubernetes service",
          "enum": [
            "Running",
            "Deploying",
            "Stopped",
            "Delayed",
            "Waiting",
            "NotRunning"
          ]
        },
        "backoff_seconds": {
          "type": "integer",
          "format": "int32",
          "description": "backoff in seconds before launching the next task"
        },
        "running_instance_count": {
          "type": "integer",
          "format": "int32",
          "description": "The number of actual running instances of the service"
        },
        "expected_instance_count": {
          "type": "integer",
          "format": "int32",
          "description": "The number of desired instances of the service"
        },
        "error_message": {
          "type": "string",
          "description": "Error message when a marathon job ID cannot be found"
        }
      },
      "required": [
        "desired_state",
        "app_count",
        "bounce_method"
      ]
    },
    "InstanceStatusChronos": {
      "type": "object",
      "properties": {
        "desired_state": {
          "type": "string",
          "description": "Desired state of a service, for both Marathon and Chronos",
          "enum": [
            "start",
            "stop"
          ]
        },
        "schedule_type": {
          "type": "string",
          "description": "The type of schedule, dependent or shceduled",
          "enum": [
            "parents",
            "schedule"
          ]
        },
        "schedule_parents": {
          "type": "array",
          "description": "The parents on a dependent job",
          "items": {
            "type": "string"
          }
        },
        "schedule": {
          "type": "object",
          "description": "The schedule of a scheduled job",
          "properties": {
            "schedule": {
              "type": "string"
            },
            "time_zone": {
              "type": "string"
            },
            "epsilon": {
              "type": "string"
            }
          }
        },
        "status": {
          "type": "object",
          "description": "The status of the job",
          "properties": {
            "disabled_state": {
              "type": "string",
              "enum": [
                "not_scheduled",
                "scheduled"
              ]
            },
            "chronos_state": {
              "type": "string"
            },
            "mesos_state": {
              "type": "string",
              "description": "The status in mesos",
              "enum": [
                "running",
                "not_running"
              ]
            }
          }
        },
        "command": {
          "type": "string",
          "description": "The command for the job"
        },
        "last_status": {
          "type": "object",
          "properties": {
            "result": {
              "type": "string"
            },
            "time": {
              "type": "string"
            }
          }
        }
      },
      "required": [
        "desired_state",
        "schedule_type",
        "status",
        "command",
        "last_status"
      ]
    },
<<<<<<< HEAD
    "InstanceStatusTron": {
      "type": "object",
      "properties": {
        "state": {
          "type": "string",
          "description": "State of a Tron action or job"
        },
        "command": {
          "type": "string",
          "description": "The command for the action"
        },
        "raw_command": {
          "type": "string",
          "description": "The raw command for the action"
        },
        "stdout": {
          "type": "string",
          "description": "The stdout for the action"
        },
        "stderr": {
          "type": "string",
          "description": "The stderr command for the action"
        },
        "last_status": {
          "type": "object",
          "properties": {
            "result": {
              "type": "string"
            },
            "time": {
              "type": "string"
            }
          }
        }
      }
    },
   "InstanceTasks": {
=======
    "InstanceStatusFlinkCluster": {
      "type": "object"
    },
    "InstanceTasks": {
>>>>>>> 5543523d
      "type": "array",
      "description": "List of tasks associated with instance",
      "items": {
        "$ref": "#/definitions/InstanceTask"
      }
    },
    "InstanceTask": {
      "type": "object"
    },
    "MarathonDashboard": {
      "type": "object",
      "description": "A list of Marathon service, instance, and shard url for one or more clusters",
      "additionalProperties": {
        "$ref": "#/definitions/MarathonDashboardCluster"
      }
    },
    "MarathonDashboardCluster": {
      "type": "array",
      "description": "List of all the MarathonDashboardItems for a cluster",
      "items": {
        "$ref": "#/definitions/MarathonDashboardItem"
      }
    },
    "MarathonDashboardItem": {
      "type": "object",
      "description": "Marathon service, instance, and shard url",
      "properties": {
        "service": {
          "type": "string",
          "description": "Service name"
        },
        "instance": {
          "type": "string",
          "description": "Instance name"
        },
        "shard_url": {
          "type": "string",
          "description": "Marathon Shard URL"
        }
      }
    },
    "MetaStatus": {
      "type": "object",
      "description": "Result of `paasta metastatus` command",
      "properties": {
        "output": {
          "type": "string",
          "description": "Output from `paasta metastatus` command"
        },
        "exit_code": {
          "type": "integer",
          "description": "Exit code from `paasta metastatus` command"
        }
      }
    },
    "Resource": {
      "type": "array",
      "items": {
        "$ref": "#/definitions/ResourceItem"
      }
    },
    "ResourceItem": {
      "type": "object",
      "properties": {
        "groupings": {
          "type": "object"
        },
        "cpus": {
          "$ref": "#/definitions/ResourceValue"
        },
        "mem": {
          "$ref": "#/definitions/ResourceValue"
        },
        "disk": {
          "$ref": "#/definitions/ResourceValue"
        }
      }
    },
    "ResourceValue": {
      "type": "object",
      "properties": {
        "free": {
          "type": "number"
        },
        "used": {
          "type": "number"
        },
        "total": {
          "type": "number"
        }
      }
    }
  }
}<|MERGE_RESOLUTION|>--- conflicted
+++ resolved
@@ -571,19 +571,15 @@
         },
         "chronos": {
           "$ref": "#/definitions/InstanceStatusChronos",
-<<<<<<< HEAD
           "description": "Chronos instance status"
         },
         "tron": {
           "$ref": "#/definitions/InstanceStatusTron",
           "description": "Tron instance status"
-=======
-          "description": "Chronos specifid instance status"
         },
         "flinkcluster": {
           "$ref": "#/definitions/InstanceStatusFlinkCluster",
           "description": "Flink instance status"
->>>>>>> 5543523d
         }
       }
     },
@@ -815,7 +811,6 @@
         "last_status"
       ]
     },
-<<<<<<< HEAD
     "InstanceStatusTron": {
       "type": "object",
       "properties": {
@@ -852,13 +847,10 @@
         }
       }
     },
-   "InstanceTasks": {
-=======
     "InstanceStatusFlinkCluster": {
       "type": "object"
     },
     "InstanceTasks": {
->>>>>>> 5543523d
       "type": "array",
       "description": "List of tasks associated with instance",
       "items": {
