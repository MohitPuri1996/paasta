--- conflicted
+++ resolved
@@ -13,17 +13,10 @@
 from paasta_tools.utils import PATH_TO_SYSTEM_PAASTA_CONFIG_DIR
 
 
-<<<<<<< HEAD
-# DO NOT CHANGE ID_SPACER, UNLESS YOU'RE PREPARED TO CHANGE ALL INSTANCES
-# OF IT IN OTHER LIBRARIES (i.e. service_configuration_lib).
-# It's used to compose a job's full ID from its service name and job name
-ID_SPACER = '.'
-=======
 # In Marathon spaces are not allowed, in Chronos periods are not allowed.
 # In the Chronos docs a space is suggested as the natural separator
 SPACER = " "
 PATH_TO_CHRONOS_CONFIG = os.path.join(PATH_TO_SYSTEM_PAASTA_CONFIG_DIR, 'chronos.json')
->>>>>>> d709dd2a
 DEFAULT_SOA_DIR = service_configuration_lib.DEFAULT_SOA_DIR
 log = logging.getLogger('__main__')
 
